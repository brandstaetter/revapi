<?xml version="1.0" encoding="UTF-8"?>
<!--
  ~ Copyright 2015 Lukas Krejci
  ~
  ~ Licensed under the Apache License, Version 2.0 (the "License");
  ~ you may not use this file except in compliance with the License.
  ~ You may obtain a copy of the License at
  ~
  ~      http://www.apache.org/licenses/LICENSE-2.0
  ~
  ~ Unless required by applicable law or agreed to in writing, software
  ~ distributed under the License is distributed on an "AS IS" BASIS,
  ~ WITHOUT WARRANTIES OR CONDITIONS OF ANY KIND, either express or implied.
  ~ See the License for the specific language governing permissions and
  ~ limitations under the License
  -->

<project xmlns="http://maven.apache.org/POM/4.0.0" xmlns:xsi="http://www.w3.org/2001/XMLSchema-instance" xsi:schemaLocation="http://maven.apache.org/POM/4.0.0 http://maven.apache.org/xsd/maven-4.0.0.xsd">
    <parent>
        <artifactId>revapi-parent</artifactId>
        <groupId>org.revapi</groupId>
<<<<<<< HEAD
        <version>0.3.0-SNAPSHOT</version>
=======
        <version>0.2.2-SNAPSHOT</version>
>>>>>>> 052bc31a
    </parent>
    <modelVersion>4.0.0</modelVersion>
    <packaging>maven-plugin</packaging>

    <name>Revapi Maven Plugin</name>
    <description>
        Maven integration for Revapi.
    </description>
    <url>http://revapi.org</url>
    
    <artifactId>revapi-maven-plugin</artifactId>

    <properties>
        <maven.version>3.1.1</maven.version>
        <maven-invoker.version>1.9</maven-invoker.version>
        <aether.version>1.0.1.v20141111</aether.version>
        <skipTests>false</skipTests>
        <skip.awestruct.site>true</skip.awestruct.site>
        <skip.deploy>true</skip.deploy>
        <itest.debug-output>false</itest.debug-output>
        <itest.maven-opts />
    </properties>

    <prerequisites>
        <maven>${maven.version}</maven>
    </prerequisites>

    <dependencies>
        <dependency>
            <groupId>org.revapi</groupId>
            <artifactId>revapi</artifactId>
        </dependency>

        <dependency>
            <groupId>org.revapi</groupId>
            <artifactId>revapi-basic-features</artifactId>
            <scope>runtime</scope>
        </dependency>

        <dependency>
            <groupId>org.revapi</groupId>
            <artifactId>revapi-maven-utils</artifactId>
            <version>${project.version}</version>
        </dependency>

        <dependency>
            <groupId>org.apache.maven</groupId>
            <artifactId>maven-plugin-api</artifactId>
            <version>${maven.version}</version>
            <scope>provided</scope>
        </dependency>

        <dependency>
            <groupId>org.apache.maven.plugin-tools</groupId>
            <artifactId>maven-plugin-annotations</artifactId>
            <version>3.2</version>
        </dependency>

        <dependency>
            <groupId>org.apache.maven</groupId>
            <artifactId>maven-core</artifactId>
            <version>${maven.version}</version>
            <scope>provided</scope>
        </dependency>

        <dependency>
            <groupId>org.eclipse.aether</groupId>
            <artifactId>aether-api</artifactId>
            <version>${aether.version}</version>
        </dependency>

        <dependency>
            <groupId>org.eclipse.aether</groupId>
            <artifactId>aether-util</artifactId>
            <version>${aether.version}</version>
        </dependency>

        <dependency>
            <groupId>org.revapi</groupId>
            <artifactId>revapi-java</artifactId>
            <scope>test</scope>
        </dependency>

        <dependency>
            <groupId>org.apache.maven.reporting</groupId>
            <artifactId>maven-reporting-impl</artifactId>
            <version>2.2</version>
        </dependency>
    </dependencies>

    <build>
        <plugins>
            <plugin>
                <artifactId>maven-surefire-plugin</artifactId>
                <configuration>
                    <skip>true</skip>
                </configuration>
            </plugin>
            <plugin>
                <artifactId>maven-failsafe-plugin</artifactId>
                <configuration>
                    <skip>true</skip>
                </configuration>
            </plugin>

            <plugin>
                <artifactId>maven-invoker-plugin</artifactId>
                <version>${maven-invoker.version}</version>
                <configuration>
                    <skipInstallation>${skipTests}</skipInstallation>
                    <skipInvocation>${skipTests}</skipInvocation>
                    <cloneProjectsTo>${project.build.directory}/it/build</cloneProjectsTo>
                    <localRepositoryPath>${project.build.directory}/it/repo</localRepositoryPath>
                    <settingsFile>src/it/settings.xml</settingsFile>
                    <streamLogs>true</streamLogs>
                    <goals>
                        <goal>clean</goal>
                        <goal>install</goal>
                    </goals>

                    <mavenOpts>${itest.maven-opts}</mavenOpts>
                    <debug>${itest.debug-output}</debug>
                </configuration>
                <executions>
                    <execution>
                        <id>integration-test</id>
                        <goals>
                            <goal>install</goal>
                            <goal>run</goal>
                        </goals>
                    </execution>
                </executions>
            </plugin>
            <plugin>
                <groupId>org.apache.maven.plugins</groupId>
                <artifactId>maven-plugin-plugin</artifactId>
                <version>3.2</version>
                <configuration>
                    <goalPrefix>revapi</goalPrefix>
                </configuration>
                <executions>
                    <execution>
                        <id>default-descriptor</id>
                        <goals>
                            <goal>descriptor</goal>
                        </goals>
                        <phase>process-classes</phase>
                    </execution>
                    <execution>
                        <id>help-descriptor</id>
                        <goals>
                            <goal>helpmojo</goal>
                        </goals>
                        <phase>process-classes</phase>
                    </execution>
                </executions>
            </plugin>
            <plugin>
                <groupId>org.apache.maven.plugins</groupId>
                <artifactId>maven-project-info-reports-plugin</artifactId>
            </plugin>
            <plugin>
                <groupId>org.apache.maven.plugins</groupId>
                <artifactId>maven-site-plugin</artifactId>
                <configuration>
                    <skip>false</skip>
                    <skipDeploy>true</skipDeploy>
                </configuration>
            </plugin>
        </plugins>
    </build>

    <reporting>
        <plugins>
            <plugin>
                <groupId>org.apache.maven.plugins</groupId>
                <artifactId>maven-project-info-reports-plugin</artifactId>
                <reportSets>
                    <reportSet>
                        <reports>
                            <report>license</report>
                            <report>mailing-list</report>
                            <report>issue-tracking</report>
                            <report>scm</report>
                            <report>project-team</report>
                        </reports>
                    </reportSet>
                </reportSets>
            </plugin>
            <plugin>
                <groupId>org.apache.maven.plugins</groupId>
                <artifactId>maven-plugin-plugin</artifactId>
                <version>3.4</version>
            </plugin>
            <plugin>
                <groupId>org.apache.maven.plugins</groupId>
                <artifactId>maven-javadoc-plugin</artifactId>
            </plugin>
        </plugins>
    </reporting>

    <distributionManagement>
        <site>
            <id>site</id>
            <url>${web.url}/generated/${project.artifactId}</url>
        </site>
    </distributionManagement>

    <profiles>
        <profile>
            <!-- This is to disable doclint on the javadoc of the revapi-maven-plugin. This is because
                 helpmojo can't generate files that would pass it. -->
            <id>doclint-java8-disable</id>
            <activation>
                <jdk>[1.8,)</jdk>
            </activation>
            <build>
                <plugins>
                    <plugin>
                        <groupId>org.apache.maven.plugins</groupId>
                        <artifactId>maven-javadoc-plugin</artifactId>
                        <configuration>
                            <additionalparam>-Xdoclint:none</additionalparam>
                        </configuration>
                    </plugin>
                </plugins>
            </build>
            <reporting>
                <plugins>
                    <plugin>
                        <groupId>org.apache.maven.plugins</groupId>
                        <artifactId>maven-javadoc-plugin</artifactId>
                        <configuration>
                            <additionalparam>-Xdoclint:none</additionalparam>
                        </configuration>
                    </plugin>
                </plugins>
            </reporting>
        </profile>

        <profile>
            <id>itest.debug-output</id>

            <properties>
                <itest.debug-output>true</itest.debug-output>
            </properties>
        </profile>
        <profile>
            <id>itest.debug</id>

            <properties>
                <itest.maven-opts>-Xdebug -Xrunjdwp:transport=dt_socket,address=5005,server=y,suspend=y</itest.maven-opts>
                <itest.debug-output>true</itest.debug-output>
            </properties>
        </profile>

        <profile>
            <id>itest.site</id>
            <build>
                <plugins>
                    <plugin>
                        <artifactId>maven-invoker-plugin</artifactId>
                        <version>${maven-invoker.version}</version>
                        <configuration>
                            <goals>
                                <goal>clean</goal>
                                <goal>install</goal>
                                <goal>site</goal>
                            </goals>
                        </configuration>
                    </plugin>
                </plugins>
            </build>
        </profile>
    </profiles>
</project><|MERGE_RESOLUTION|>--- conflicted
+++ resolved
@@ -19,11 +19,7 @@
     <parent>
         <artifactId>revapi-parent</artifactId>
         <groupId>org.revapi</groupId>
-<<<<<<< HEAD
         <version>0.3.0-SNAPSHOT</version>
-=======
-        <version>0.2.2-SNAPSHOT</version>
->>>>>>> 052bc31a
     </parent>
     <modelVersion>4.0.0</modelVersion>
     <packaging>maven-plugin</packaging>
