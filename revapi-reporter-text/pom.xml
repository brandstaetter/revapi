--- conflicted
+++ resolved
@@ -34,7 +34,7 @@
     <url>${web.url}/modules/${project.artifactId}</url>
 
     <artifactId>revapi-reporter-text</artifactId>
-    <version>0.9.1-SNAPSHOT</version>
+    <version>0.10.0-SNAPSHOT</version>
 
     <properties>
         <automatic.module.name>org.revapi.reporter.text</automatic.module.name>
@@ -44,11 +44,7 @@
         <dependency>
             <groupId>org.revapi</groupId>
             <artifactId>revapi</artifactId>
-<<<<<<< HEAD
-            <version>0.9.0-SNAPSHOT</version>
-=======
-            <version>0.9.0</version>
->>>>>>> e1fc300e
+            <version>0.10.0-SNAPSHOT</version>
         </dependency>
 
         <dependency>
