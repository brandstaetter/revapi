--- conflicted
+++ resolved
@@ -52,11 +52,7 @@
     public void testDefaultTemplate() throws Exception {
         TextReporter reporter = new TextReporter();
 
-<<<<<<< HEAD
-        Revapi r = new Revapi(emptySet(), singleton(TextReporter.class), emptySet(), emptySet(), emptySet());
-=======
         Revapi r = new Revapi(PipelineConfiguration.builder().withReporters(TextReporter.class).build());
->>>>>>> f153e992
 
         AnalysisContext ctx = AnalysisContext.builder(r)
                 .withOldAPI(API.of(new FileArchive(new File("old-dummy.archive"))).build())
@@ -103,11 +99,7 @@
 
             TextReporter reporter = new TextReporter();
 
-<<<<<<< HEAD
-            Revapi r = new Revapi(emptySet(), singleton(TextReporter.class), emptySet(), emptySet(), emptySet());
-=======
             Revapi r = new Revapi(PipelineConfiguration.builder().withReporters(TextReporter.class).build());
->>>>>>> f153e992
 
             AnalysisContext ctx = AnalysisContext.builder(r).withConfigurationFromJSON(
                     "{\"revapi\": {\"reporter\": {\"text\": {\"template\": \"" + tempFile.toString() + "\"}}}}")
