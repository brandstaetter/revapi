<?xml version="1.0" encoding="UTF-8"?>
<!--

    Copyright 2014-2018 Lukas Krejci
    and other contributors as indicated by the @author tags.

    Licensed under the Apache License, Version 2.0 (the "License");
    you may not use this file except in compliance with the License.
    You may obtain a copy of the License at

        http://www.apache.org/licenses/LICENSE-2.0

    Unless required by applicable law or agreed to in writing, software
    distributed under the License is distributed on an "AS IS" BASIS,
    WITHOUT WARRANTIES OR CONDITIONS OF ANY KIND, either express or implied.
    See the License for the specific language governing permissions and
    limitations under the License.

-->
<project xmlns="http://maven.apache.org/POM/4.0.0" xmlns:xsi="http://www.w3.org/2001/XMLSchema-instance" xsi:schemaLocation="http://maven.apache.org/POM/4.0.0 http://maven.apache.org/xsd/maven-4.0.0.xsd">
    <parent>
        <artifactId>revapi-build</artifactId>
        <groupId>org.revapi</groupId>
        <version>38-SNAPSHOT</version>
        <relativePath>../revapi-build</relativePath>
    </parent>
    <modelVersion>4.0.0</modelVersion>

    <name>Revapi Java Extension</name>
    <description>
        Revapi extension to check API of java classes in jar archives.
    </description>
    <url>${web.url}/modules/${project.artifactId}</url>

    <artifactId>revapi-java</artifactId>
    <version>0.18.2-SNAPSHOT</version>

    <properties>
        <automatic.module.name>org.revapi.java</automatic.module.name>
    </properties>

    <dependencyManagement>
        <dependencies>
            <dependency>
                <groupId>org.jboss.shrinkwrap</groupId>
                <artifactId>shrinkwrap-bom</artifactId>
                <version>1.0.1</version>
                <scope>import</scope>
                <type>pom</type>
            </dependency>
        </dependencies>
    </dependencyManagement>

    <dependencies>
        <dependency>
            <groupId>org.revapi</groupId>
            <artifactId>revapi</artifactId>
<<<<<<< HEAD
            <version>0.11.0-SNAPSHOT</version>
=======
            <version>0.10.2</version>
>>>>>>> d7d20791
        </dependency>

        <dependency>
            <groupId>org.revapi</groupId>
            <artifactId>revapi-java-spi</artifactId>
<<<<<<< HEAD
            <version>0.18.0-SNAPSHOT</version>
        </dependency>

        <dependency>
            <groupId>org.revapi.classif</groupId>
            <artifactId>classif</artifactId>
            <version>0.1.0-SNAPSHOT</version>
=======
            <version>0.17.1</version>
>>>>>>> d7d20791
        </dependency>

        <dependency>
            <groupId>org.slf4j</groupId>
            <artifactId>slf4j-api</artifactId>
            <scope>provided</scope>
        </dependency>

        <dependency>
            <groupId>pl.pragmatists</groupId>
            <artifactId>JUnitParams</artifactId>
            <version>1.1.0</version>
            <scope>test</scope>
        </dependency>

        <dependency>
            <groupId>ch.qos.logback</groupId>
            <artifactId>logback-classic</artifactId>
            <scope>test</scope>
        </dependency>

        <dependency>
            <groupId>org.jboss.shrinkwrap</groupId>
            <artifactId>shrinkwrap-api</artifactId>
            <scope>test</scope>
        </dependency>

        <dependency>
            <groupId>org.jboss.shrinkwrap</groupId>
            <artifactId>shrinkwrap-impl-base</artifactId>
            <scope>test</scope>
        </dependency>

        <dependency>
            <groupId>org.revapi.testjars</groupId>
            <artifactId>testjars-junit4</artifactId>
            <version>0.1.0</version>
            <scope>test</scope>
        </dependency>

        <dependency>
            <groupId>org.revapi</groupId>
            <artifactId>revapi-basic-features</artifactId>
            <version>0.8.0-SNAPSHOT</version>
            <scope>test</scope>
        </dependency>
    </dependencies>

    <distributionManagement>
        <site>
            <id>site</id>
            <url>${web.repo}</url>
        </site>
    </distributionManagement>

    <build>
        <plugins>
            <plugin>
                <groupId>org.apache.maven.plugins</groupId>
                <artifactId>maven-shade-plugin</artifactId>
                <executions>
                    <execution>
                        <goals>
                            <goal>shade</goal>
                        </goals>
                        <configuration>
                            <artifactSet>
                                <excludes>
                                    <exclude>org.revapi:revapi</exclude>
                                </excludes>
                            </artifactSet>
                            <createDependencyReducedPom>false</createDependencyReducedPom>
                            <shadedArtifactAttached>true</shadedArtifactAttached>
                            <shadedClassifierName>uber</shadedClassifierName>
                            <transformers>
                                <transformer implementation="org.apache.maven.plugins.shade.resource.ManifestResourceTransformer">
                                    <manifestEntries>
                                        <Automatic-Module-Name>org.revapi.java.uber</Automatic-Module-Name>
                                    </manifestEntries>
                                </transformer>
                            </transformers>
                        </configuration>
                    </execution>
                </executions>
            </plugin>
            <plugin>
                <groupId>org.antlr</groupId>
                <artifactId>antlr4-maven-plugin</artifactId>
                <version>4.7</version>
                <executions>
                    <execution>
                        <goals>
                            <goal>antlr4</goal>
                        </goals>
                    </execution>
                </executions>
            </plugin>
            <!-- make everything Antlr generates package-private.. There is no option to do that using
                 antlr itself, hence this hack -->
            <plugin>
                <groupId>com.google.code.maven-replacer-plugin</groupId>
                <artifactId>maven-replacer-plugin</artifactId>
                <version>1.4.1</version>
                <executions>
                    <execution>
                        <phase>process-sources</phase>
                        <goals>
                            <goal>replace</goal>
                        </goals>
                    </execution>
                </executions>
                <configuration>
                    <includes>
                        <include>target/generated-sources/antlr4/**/*.java</include>
                    </includes>
                    <variableTokenValueMap>
                        public class=class,public interface=interface
                    </variableTokenValueMap>
                </configuration>
            </plugin>            <plugin>
                <groupId>org.apache.maven.plugins</groupId>
                <artifactId>maven-checkstyle-plugin</artifactId>
                <configuration>
                    <!-- exclude stuff generated by Antlr -->
                    <excludes>org/revapi/java/matcher/ElementMatcher*</excludes>
                </configuration>
            </plugin>
            <plugin>
                <groupId>com.mycila</groupId>
                <artifactId>license-maven-plugin</artifactId>
                <configuration>
                    <excludes combine.children="append">
                        <exclude>comparisons/**</exclude>
                    </excludes>
                </configuration>
            </plugin>
        </plugins>
    </build>

    <scm>
        <connection>scm:git:git://github.com/revapi/revapi.git</connection>
        <developerConnection>scm:git:ssh://git@github.com/revapi/revapi.git</developerConnection>
        <url>https://github.com/revapi/revapi</url>
        <tag>HEAD</tag>
    </scm>
</project><|MERGE_RESOLUTION|>--- conflicted
+++ resolved
@@ -55,17 +55,12 @@
         <dependency>
             <groupId>org.revapi</groupId>
             <artifactId>revapi</artifactId>
-<<<<<<< HEAD
             <version>0.11.0-SNAPSHOT</version>
-=======
-            <version>0.10.2</version>
->>>>>>> d7d20791
         </dependency>
 
         <dependency>
             <groupId>org.revapi</groupId>
             <artifactId>revapi-java-spi</artifactId>
-<<<<<<< HEAD
             <version>0.18.0-SNAPSHOT</version>
         </dependency>
 
@@ -73,9 +68,6 @@
             <groupId>org.revapi.classif</groupId>
             <artifactId>classif</artifactId>
             <version>0.1.0-SNAPSHOT</version>
-=======
-            <version>0.17.1</version>
->>>>>>> d7d20791
         </dependency>
 
         <dependency>
