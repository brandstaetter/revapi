--- conflicted
+++ resolved
@@ -32,11 +32,8 @@
         <maven.compiler.source>1.8</maven.compiler.source>
         <maven.compiler.target>1.8</maven.compiler.target>
 
-<<<<<<< HEAD
-=======
         <version.pw.krejci.multi-release-jar-maven-plugin>0.1.4</version.pw.krejci.multi-release-jar-maven-plugin>
 
->>>>>>> 928f52d8
         <automatic.module.name>define this in child modules</automatic.module.name>
     </properties>
 
@@ -120,8 +117,6 @@
             </plugin>
 
             <plugin>
-<<<<<<< HEAD
-=======
                 <groupId>pw.krejci</groupId>
                 <artifactId>multi-release-jar-maven-plugin</artifactId>
                 <version>${version.pw.krejci.multi-release-jar-maven-plugin}</version>
@@ -149,7 +144,6 @@
             </plugin>
 
             <plugin>
->>>>>>> 928f52d8
                 <artifactId>maven-site-plugin</artifactId>
                 <configuration>
                     <relativizeDecorationLinks>false</relativizeDecorationLinks>
