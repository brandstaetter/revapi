<?xml version="1.0" encoding="UTF-8"?>
<!--

    Copyright 2014-2018 Lukas Krejci
    and other contributors as indicated by the @author tags.

    Licensed under the Apache License, Version 2.0 (the "License");
    you may not use this file except in compliance with the License.
    You may obtain a copy of the License at

        http://www.apache.org/licenses/LICENSE-2.0

    Unless required by applicable law or agreed to in writing, software
    distributed under the License is distributed on an "AS IS" BASIS,
    WITHOUT WARRANTIES OR CONDITIONS OF ANY KIND, either express or implied.
    See the License for the specific language governing permissions and
    limitations under the License.

-->
<project xmlns="http://maven.apache.org/POM/4.0.0" xmlns:xsi="http://www.w3.org/2001/XMLSchema-instance" xsi:schemaLocation="http://maven.apache.org/POM/4.0.0 http://maven.apache.org/xsd/maven-4.0.0.xsd">
    <parent>
        <groupId>org.revapi</groupId>
        <artifactId>revapi-build</artifactId>
        <version>36-SNAPSHOT</version>
        <relativePath>../revapi-build</relativePath>
    </parent>
    <modelVersion>4.0.0</modelVersion>

    <name>Revapi Standalone</name>
    <description>
        Revapi CLI
    </description>
    <url>${web.url}/modules/${project.artifactId}</url>

    <artifactId>revapi-standalone</artifactId>
    <version>0.7.1-SNAPSHOT</version>

    <properties>
        <automatic.module.name>org.revapi.standalone</automatic.module.name>
<<<<<<< HEAD
        <version.org.revapi.revapi>0.9.0-SNAPSHOT</version.org.revapi.revapi>
=======
        <version.org.revapi.revapi>0.9.0</version.org.revapi.revapi>
>>>>>>> e1fc300e
    </properties>

    <dependencies>
        <dependency>
            <groupId>org.revapi</groupId>
            <artifactId>revapi</artifactId>
            <version>${version.org.revapi.revapi}</version>
        </dependency>

        <dependency>
            <groupId>org.revapi</groupId>
            <artifactId>revapi-basic-features</artifactId>
            <version>0.7.0</version>
            <scope>runtime</scope>
        </dependency>

        <dependency>
            <groupId>org.revapi</groupId>
            <artifactId>revapi-maven-utils</artifactId>
            <version>0.8.3</version>
        </dependency>

        <dependency>
            <groupId>gnu.getopt</groupId>
            <artifactId>java-getopt</artifactId>
            <version>1.0.13</version>
        </dependency>

        <dependency>
            <groupId>org.jboss.modules</groupId>
            <artifactId>jboss-modules</artifactId>
            <version>1.6.1.Final</version>
        </dependency>

        <dependency>
            <groupId>pw.krejci</groupId>
            <artifactId>maven-repo-jboss-modules</artifactId>
            <version>0.1.0</version>
        </dependency>

        <dependency>
            <groupId>org.slf4j</groupId>
            <artifactId>jul-to-slf4j</artifactId>
            <version>1.7.5</version>
        </dependency>

        <dependency>
            <groupId>ch.qos.logback</groupId>
            <artifactId>logback-classic</artifactId>
        </dependency>
    </dependencies>

    <build>
        <resources>
            <resource>
                <directory>${project.basedir}/src/main/resources</directory>
                <filtering>true</filtering>
            </resource>
        </resources>

        <plugins>
            <plugin>
                <artifactId>maven-assembly-plugin</artifactId>
                <version>2.4</version>
                <configuration>
                    <descriptors>
                        <descriptor>src/main/assembly/distrib.xml</descriptor>
                    </descriptors>
                    <finalName>revapi-${project.version}</finalName>
                </configuration>
                <executions>
                    <execution>
                        <id>assemble</id>
                        <phase>package</phase>
                        <goals>
                            <goal>single</goal>
                        </goals>
                    </execution>
                </executions>
            </plugin>

            <plugin>
                <groupId>com.mycila</groupId>
                <artifactId>license-maven-plugin</artifactId>
                <configuration>
                    <excludes combine.children="append">
                        <exclude>**/library.versions</exclude>
                    </excludes>
                </configuration>
            </plugin>
        </plugins>
    </build>

    <distributionManagement>
        <site>
            <id>site</id>
            <url>${web.repo}</url>
        </site>
    </distributionManagement>

    <scm>
        <connection>scm:git:git://github.com/revapi/revapi.git</connection>
        <developerConnection>scm:git:ssh://git@github.com/revapi/revapi.git</developerConnection>
        <url>https://github.com/revapi/revapi</url>
        <tag>HEAD</tag>
    </scm>
</project><|MERGE_RESOLUTION|>--- conflicted
+++ resolved
@@ -33,15 +33,11 @@
     <url>${web.url}/modules/${project.artifactId}</url>
 
     <artifactId>revapi-standalone</artifactId>
-    <version>0.7.1-SNAPSHOT</version>
+    <version>0.8.0-SNAPSHOT</version>
 
     <properties>
         <automatic.module.name>org.revapi.standalone</automatic.module.name>
-<<<<<<< HEAD
-        <version.org.revapi.revapi>0.9.0-SNAPSHOT</version.org.revapi.revapi>
-=======
-        <version.org.revapi.revapi>0.9.0</version.org.revapi.revapi>
->>>>>>> e1fc300e
+        <version.org.revapi.revapi>0.10.0-SNAPSHOT</version.org.revapi.revapi>
     </properties>
 
     <dependencies>
@@ -54,7 +50,7 @@
         <dependency>
             <groupId>org.revapi</groupId>
             <artifactId>revapi-basic-features</artifactId>
-            <version>0.7.0</version>
+            <version>0.8.0-SNAPSHOT</version>
             <scope>runtime</scope>
         </dependency>
 
