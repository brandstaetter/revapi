--- conflicted
+++ resolved
@@ -17,22 +17,15 @@
 package org.revapi;
 
 import static java.util.Collections.emptySortedSet;
-<<<<<<< HEAD
+import static java.util.Collections.singletonList;
 import static java.util.stream.Collectors.toList;
-=======
-import static java.util.Collections.singletonList;
->>>>>>> f153e992
+import static java.util.stream.Collectors.toSet;
 
 import java.io.Reader;
 import java.lang.reflect.InvocationTargetException;
 import java.util.AbstractMap;
 import java.util.ArrayList;
-<<<<<<< HEAD
-import java.util.Arrays;
 import java.util.Collection;
-import java.util.Collections;
-=======
->>>>>>> f153e992
 import java.util.Comparator;
 import java.util.HashMap;
 import java.util.HashSet;
@@ -45,9 +38,7 @@
 import java.util.SortedSet;
 import java.util.function.BiFunction;
 import java.util.regex.Pattern;
-import java.util.stream.Collectors;
 import java.util.stream.Stream;
-import java.util.stream.StreamSupport;
 
 import javax.annotation.Nonnull;
 import javax.annotation.Nullable;
@@ -70,48 +61,20 @@
 public final class Revapi {
     private static final Logger LOG = LoggerFactory.getLogger(Revapi.class);
     static final Logger TIMING_LOG = LoggerFactory.getLogger("revapi.analysis.timing");
-<<<<<<< HEAD
-    private final Set<Class<? extends ApiAnalyzer>> availableApiAnalyzers;
-    private final Set<Class<? extends Reporter>> availableReporters;
-    private final Set<Class<? extends DifferenceTransform<?>>> availableTransformers;
-    private final Set<Class<? extends FilterProvider>> availableFilters;
-    private final Set<Class<? extends ElementMatcher>> availableMatchers;
-=======
     private static final long MAX_TRANSFORMATION_ITERATIONS = 1_000_000;
 
     private final PipelineConfiguration pipelineConfiguration;
->>>>>>> f153e992
     private final ConfigurationValidator configurationValidator;
     private final Map<String, Set<List<DifferenceTransform<?>>>> matchingTransformsCache = new HashMap<>();
 
     /**
      * Use the {@link #builder()} instead.
      *
-<<<<<<< HEAD
-     * @param availableApiAnalyzers the set of analyzers to use
-     * @param availableReporters    the set of reporters to use
-     * @param availableTransformers   the set of transformers to use
-     * @param elementFilters        the set of element filters to use
-     * @throws java.lang.IllegalArgumentException if any of the parameters is null
-     */
-    public Revapi(@Nonnull Set<Class<? extends ApiAnalyzer>> availableApiAnalyzers,
-                  @Nonnull Set<Class<? extends Reporter>> availableReporters,
-            @Nonnull Set<Class<? extends DifferenceTransform<?>>> availableTransformers,
-                  @Nonnull Set<Class<? extends FilterProvider>> elementFilters,
-                  @Nonnull Set<Class<? extends ElementMatcher>> matchers) {
-
-        this.availableApiAnalyzers = availableApiAnalyzers;
-        this.availableReporters = availableReporters;
-        this.availableTransformers = availableTransformers;
-        this.availableFilters = elementFilters;
-        this.availableMatchers = matchers;
-=======
      * @param pipelineConfiguration the configuration of the analysis pipeline
      * @throws java.lang.IllegalArgumentException if any of the parameters is null
      */
     public Revapi(PipelineConfiguration pipelineConfiguration) {
         this.pipelineConfiguration = pipelineConfiguration;
->>>>>>> f153e992
         this.configurationValidator = new ConfigurationValidator();
     }
 
@@ -129,64 +92,17 @@
     public ValidationResult validateConfiguration(@Nonnull AnalysisContext analysisContext) {
         ValidationResult validation = ValidationResult.success();
 
-<<<<<<< HEAD
-        Iterator<? extends Configurable> it = concat(
-                availableApiAnalyzers.stream(),
-                availableFilters.stream(),
-                availableReporters.stream(),
-                availableTransformers.stream())
-                .map(this::instantiate).iterator();
-
-        validation = validate(analysisContext, validation, it);
-=======
         // even though we're not using the extensions much during validation and we actually don't run any analysis
         // at all, let's just use the same method for instantiating the extensions as during the analysis even though we
         // actually don't need the extensions classified by their type.
         AnalysisResult.Extensions exts = prepareAnalysis(analysisContext);
         validation = validate(analysisContext, validation, exts);
->>>>>>> f153e992
 
         return validation;
     }
 
-<<<<<<< HEAD
-    /**
-     * @return the set of api analyzers available to this Revapi instance
-     */
-    public Set<Class<? extends ApiAnalyzer>> getApiAnalyzerTypes() {
-        return Collections.unmodifiableSet(availableApiAnalyzers);
-    }
-
-    /**
-     * @return the set of reporters available to this Revapi instance
-     */
-    public Set<Class<? extends Reporter>> getReporterTypes() {
-        return Collections.unmodifiableSet(availableReporters);
-    }
-
-    /**
-     * @return the set of difference transforms available to this Revapi instance
-     */
-    public Set<Class<? extends DifferenceTransform<?>>> getDifferenceTransformTypes() {
-        return Collections.unmodifiableSet(availableTransformers);
-    }
-
-    /**
-     * @return the set of element filters available to this Revapi instance
-     */
-    public Set<Class<? extends FilterProvider>> getElementFilterTypes() {
-        return Collections.unmodifiableSet(availableFilters);
-=======
     public PipelineConfiguration getPipelineConfiguration() {
         return pipelineConfiguration;
->>>>>>> f153e992
-    }
-
-    /**
-     * @return the set of element matchers available to this Revapi instance
-     */
-    public Set<Class<? extends ElementMatcher>> getElementMatcherTypes() {
-        return Collections.unmodifiableSet(availableMatchers);
     }
 
     /**
@@ -199,14 +115,7 @@
      * @return the instantiated extensions and their individual configurations
      */
     public AnalysisResult.Extensions prepareAnalysis(@Nonnull AnalysisContext analysisContext) {
-<<<<<<< HEAD
-        Map<FilterProvider, AnalysisContext> filters = splitByConfiguration(analysisContext, availableFilters);
-        Map<Reporter, AnalysisContext> reporters = splitByConfiguration(analysisContext, availableReporters);
-        Map<ApiAnalyzer, AnalysisContext> analyzers = splitByConfiguration(analysisContext, availableApiAnalyzers);
-        Map<DifferenceTransform<?>, AnalysisContext> transforms = splitByConfiguration(analysisContext, availableTransformers);
-        Map<ElementMatcher, AnalysisContext> matchers = splitByConfiguration(analysisContext, availableMatchers);
-=======
-        Map<ExtensionInstance<ElementFilter>, AnalysisContext> filters = splitByConfiguration(analysisContext,
+        Map<ExtensionInstance<FilterProvider>, AnalysisContext> filters = splitByConfiguration(analysisContext,
                 pipelineConfiguration.getFilterTypes(), pipelineConfiguration.getIncludedFilterExtensionIds(),
                 pipelineConfiguration.getExcludedFilterExtensionIds());
         Map<ExtensionInstance<Reporter>, AnalysisContext> reporters = splitByConfiguration(analysisContext,
@@ -218,10 +127,13 @@
         Map<ExtensionInstance<DifferenceTransform<?>>, AnalysisContext> transforms = splitByConfiguration(analysisContext,
                 pipelineConfiguration.getTransformTypes(), pipelineConfiguration.getIncludedTransformExtensionIds(),
                 pipelineConfiguration.getExcludedTransformExtensionIds());
->>>>>>> f153e992
+        Map<ExtensionInstance<ElementMatcher>, AnalysisContext> matchers = splitByConfiguration(analysisContext,
+                pipelineConfiguration.getMatcherTypes(), pipelineConfiguration.getIncludedMatcherExtensionIds(),
+                pipelineConfiguration.getExcludedMatcherExtensionIds());
 
         BiFunction<Object, AnalysisContext, AnalysisContext> addMatchers =
-                (__, ctx) -> ctx.copyWithMatchers(matchers.keySet());
+                (__, ctx) -> ctx.copyWithMatchers(matchers.keySet().stream().map(ExtensionInstance::getInstance)
+                        .collect(toSet()));
 
         filters.replaceAll(addMatchers);
         reporters.replaceAll(addMatchers);
@@ -247,16 +159,11 @@
 
         AnalysisResult.Extensions extensions = prepareAnalysis(analysisContext);
 
-        if (extensions.getAnalyzers().isEmpty()) {
-            throw new IllegalArgumentException("At least one analyzer needs to be present. Make sure there is at" +
-                    " least one on the classpath and that the extension filters do not exclude all of them.");
-        }
-
-        StreamSupport.stream(extensions.spliterator(), false)
-                .map(e -> (Map.Entry<ExtensionInstance<? extends Configurable>, AnalysisContext>) (Map.Entry) e)
+        extensions.stream()
+                .map(e -> (Map.Entry<ExtensionInstance<? extends Configurable>, AnalysisContext>) e)
                 .forEach(e -> e.getKey().getInstance().initialize(e.getValue()));
 
-        AnalysisProgress progress = new AnalysisProgress(extensions, pipelineConfiguration);
+        AnalysisConfiguration config = new AnalysisConfiguration(extensions, pipelineConfiguration);
 
         TIMING_LOG.debug("Initialization complete.");
 
@@ -265,7 +172,7 @@
         Exception error = null;
         try {
             for (ExtensionInstance<ApiAnalyzer> ia : extensions.getAnalyzers().keySet()) {
-                analyzeWith(ia.getInstance(), analysisContext.getOldApi(), analysisContext.getNewApi(), progress);
+                analyzeWith(ia.getInstance(), analysisContext.getOldApi(), analysisContext.getNewApi(), config);
             }
         } catch (Exception t) {
             error = t;
@@ -341,7 +248,7 @@
         return validationResult;
     }
 
-    private void analyzeWith(ApiAnalyzer apiAnalyzer, API oldApi, API newApi, AnalysisProgress progress)
+    private void analyzeWith(ApiAnalyzer apiAnalyzer, API oldApi, API newApi, AnalysisConfiguration config)
             throws Exception {
 
         if (TIMING_LOG.isDebugEnabled()) {
@@ -352,7 +259,7 @@
         ArchiveAnalyzer oldAnalyzer = apiAnalyzer.getArchiveAnalyzer(oldApi);
         ArchiveAnalyzer newAnalyzer = apiAnalyzer.getArchiveAnalyzer(newApi);
 
-        FilterProvider filter = unionFilter(extensions);
+        FilterProvider filter = unionFilter(config.extensions);
 
         TIMING_LOG.debug("Obtaining API trees.");
 
@@ -374,24 +281,22 @@
 
             TIMING_LOG.debug("Opening difference analyzer");
             elementDifferenceAnalyzer.open();
-<<<<<<< HEAD
-
-            List<Report> reports = new ArrayList<>();
 
             List<DifferenceTransform<?>> activeTransforms =
-                    extensions.getTransforms().keySet().stream()
+                    config.extensions.getTransforms().keySet().stream()
+                            .map(ExtensionInstance::getInstance)
                             .filter(t -> t.startTraversal(apiAnalyzer, oldAnalyzer, newAnalyzer))
                             .collect(toList());
 
             analyze(apiAnalyzer.getCorrespondenceDeducer(), elementDifferenceAnalyzer, as, bs,
-                    reports, activeTransforms);
-
-            extensions.getTransforms().keySet().forEach(t -> t.endTraversal(apiAnalyzer));
-
-            Set<Reporter> reporters = extensions.getReporters().keySet();
-
-            reports.forEach(r -> {
-                transform(r, activeTransforms, null, false);
+                    activeTransforms, config);
+
+            config.extensions.getTransforms().keySet().forEach(i -> i.getInstance().endTraversal(apiAnalyzer));
+
+            Set<Reporter> reporters = config.extensions.getReporters().keySet().stream().map(ExtensionInstance::getInstance).collect(toSet());
+
+            config.reports.forEach(r -> {
+                transform(r, activeTransforms, null, false, config);
 
                 if (!r.getDifferences().isEmpty()) {
                     Stats.of("reports").start();
@@ -402,9 +307,6 @@
                 }
             });
 
-=======
-            analyze(apiAnalyzer.getCorrespondenceDeducer(), elementDifferenceAnalyzer, as, bs, progress);
->>>>>>> f153e992
             TIMING_LOG.debug("Closing difference analyzer");
         }
 
@@ -419,13 +321,8 @@
     }
 
     private void analyze(CorrespondenceComparatorDeducer deducer, DifferenceAnalyzer elementDifferenceAnalyzer,
-<<<<<<< HEAD
-            SortedSet<? extends Element> as, SortedSet<? extends Element> bs, Collection<Report> reports,
-            Collection<DifferenceTransform<?>> activeTransforms) {
-=======
             SortedSet<? extends Element> as, SortedSet<? extends Element> bs,
-            AnalysisProgress progress) {
->>>>>>> f153e992
+            Collection<DifferenceTransform<?>> activeTransforms, AnalysisConfiguration config) {
 
         List<Element> sortedAs = new ArrayList<>(as);
         List<Element> sortedBs = new ArrayList<>(bs);
@@ -442,33 +339,11 @@
             Element a = it.getLeft();
             Element b = it.getRight();
 
-<<<<<<< HEAD
+            LOG.trace("Inspecting {} and {}", a, b);
+
             long beginDuration;
             Stats.of("analyses").start();
             Stats.of("analysisBegins").start();
-=======
-            LOG.trace("Inspecting {} and {}", a, b);
-
-            Stats.of("filters").start();
-            Set<ElementFilter> filters = progress.extensions.getFilters().keySet().stream()
-                    .map(ExtensionInstance::getInstance)
-                    .collect(Collectors.toSet());
-            boolean analyzeThis =
-                    (a == null || filtersApply(a, filters)) && (b == null || filtersApply(b, filters));
-            Stats.of("filters").end(a, b);
-
-            long beginDuration = 0;
-            if (analyzeThis) {
-                LOG.trace("Starting analysis of {} and {}.", a, b);
-                Stats.of("analyses").start();
-                Stats.of("analysisBegins").start();
-                elementDifferenceAnalyzer.beginAnalysis(a, b);
-                Stats.of("analysisBegins").end(a, b);
-                beginDuration = Stats.of("analyses").reset();
-            } else {
-                LOG.trace("Elements {} and {} were filtered out of analysis.", a, b);
-            }
->>>>>>> f153e992
 
             List<DifferenceTransform<?>> childTransforms = activeTransforms.stream()
                     .filter(t -> (a != null && b != null) | t.startElements(a, b)) //intentional non-short-circuit "or"
@@ -486,44 +361,26 @@
 
             if (shouldDescend) {
                 LOG.trace("Descending into {}, {} pair.", a, b);
-<<<<<<< HEAD
                 analyze(deducer, elementDifferenceAnalyzer,
                         a == null ? emptySortedSet() : a.getChildren(),
                         b == null ? emptySortedSet() : b.getChildren(),
-                        reports, childTransforms);
-=======
-                analyze(deducer, elementDifferenceAnalyzer, a == null ? emptySortedSet() : a.getChildren(),
-                        b == null ? emptySortedSet() : b.getChildren(), progress);
->>>>>>> f153e992
+                        childTransforms, config);
             } else {
                 LOG.trace("Filters disallowed descending into {} and {}.", a, b);
             }
 
-<<<<<<< HEAD
             Stats.of("analyses").start();
             Stats.of("analysisEnds").start();
 
             Report r = elementDifferenceAnalyzer.endAnalysis(a, b);
 
-            reports.add(r);
+            config.reports.add(r);
 
             Stats.of("analysisEnds").end(a, b);
             Stats.of("analyses").end(beginDuration, new AbstractMap.SimpleEntry<>(a, b));
 
             for (DifferenceTransform<?> t : activeTransforms) {
                 t.endElements(a, b);
-=======
-            if (analyzeThis) {
-                LOG.trace("Ending the analysis of {} and {}.", a, b);
-                Stats.of("analyses").start();
-                Stats.of("analysisEnds").start();
-                Report r = elementDifferenceAnalyzer.endAnalysis(a, b);
-                Stats.of("analysisEnds").end(a, b);
-                Stats.of("analyses").end(beginDuration, new AbstractMap.SimpleEntry<>(a, b));
-                transformAndReport(r, progress);
-            } else {
-                LOG.trace("Finished the skipped analysis of {} and {}.", a, b);
->>>>>>> f153e992
             }
         }
     }
@@ -542,7 +399,7 @@
             @Override
             public TreeFilter filterFor(ArchiveAnalyzer archiveAnalyzer) {
                 List<TreeFilter> applicables = extensions.getFilters().keySet().stream()
-                        .map(f -> f.filterFor(archiveAnalyzer))
+                        .map(f -> f.getInstance().filterFor(archiveAnalyzer))
                         .filter(Objects::nonNull)
                         .collect(toList());
 
@@ -561,7 +418,7 @@
 
                     @Override
                     public Map<Element, FilterMatch> finish() {
-                        return applicables.stream().map(f -> f.finish())
+                        return applicables.stream().map(TreeFilter::finish)
                                 .reduce(new HashMap<>(), (ret, res) -> {
                                     ret.putAll(res);
                                     return ret;
@@ -576,7 +433,7 @@
 
                 extensions.getFilters().keySet().forEach(f -> {
                     try {
-                        f.close();
+                        f.getInstance().close();
                     } catch (Exception e) {
                         failures.add(e);
                     }
@@ -604,7 +461,7 @@
 
             @Override
             public void initialize(@Nonnull AnalysisContext analysisContext) {
-                extensions.getFilters().forEach(Configurable::initialize);
+                extensions.getFilters().forEach((i, __) -> i.getInstance().initialize(analysisContext));
             }
         };
     }
@@ -626,13 +483,9 @@
         }
     }
 
-<<<<<<< HEAD
     private void transform(Report report, Collection<DifferenceTransform<?>> eligibleTransforms,
-            Collection<Report> undecidedReports, boolean collectUndecided) {
-
-=======
-    private void transformAndReport(Report report, AnalysisProgress progress) {
->>>>>>> f153e992
+            Collection<Report> undecidedReports, boolean collectUndecided, AnalysisConfiguration config) {
+
         if (report == null) {
             return;
         }
@@ -650,97 +503,83 @@
                 Difference d = it.next();
                 transformed.clear();
                 boolean differenceChanged = false;
-<<<<<<< HEAD
                 boolean undecided = false;
-                for (DifferenceTransform<?> t : getTransformsForDifference(d, eligibleTransforms)) {
-=======
 
                 LOG.debug("Transformation iteration {}", iteration);
 
-                for (List<DifferenceTransform<?>> tb : getTransformsForDifference(d, progress)) {
->>>>>>> f153e992
+                for (List<DifferenceTransform<?>> tb : getTransformsForDifference(d, eligibleTransforms, config)) {
                     // it is the responsibility of the transform to declare the proper type.
                     // it will get a ClassCastException if it fails to declare a type that is common to all differences
                     // it can handle
                     @SuppressWarnings("unchecked")
                     List<DifferenceTransform<Element>> tBlock = (List<DifferenceTransform<Element>>) (List) tb;
 
-<<<<<<< HEAD
-                    TransformationResult res;
-                    try {
-                        res = tt.tryTransform(report.getOldElement(), report.getNewElement(), d);
-                    } catch (Exception e) {
-                        res = TransformationResult.keep();
-                        LOG.warn("Difference transform " + t + " of class '" + t.getClass() + " threw an exception" +
-                                " while processing difference " + d + " on old element " + report.getOldElement() +
-                                " and" +
-                                " new element " + report.getNewElement(), e);
-                    }
-
-                    switch (res.getResolution()) {
-                        case KEEP:
-                            //k, we'll keep it as is
-                            break;
-                        case DISCARD:
-                            listChanged = true;
-                            differenceChanged = true;
-                            break;
-                        case UNDECIDED:
-                            // when we're not collecting the undecided reports, this is the same as KEEP
-                            if (collectUndecided) {
-                                undecidedReports.add(report);
-                                undecided = true;
+                    List<Difference> blockTransformed = new ArrayList<>(singletonList(d));
+                    ListIterator<Difference> blockTransformedIt = blockTransformed.listIterator();
+                    while (blockTransformedIt.hasNext()) {
+                        Difference currentDiff = blockTransformedIt.next();
+                        List<Difference> changesInBlock = new ArrayList<>(singletonList(currentDiff));
+                        ListIterator<Difference> changesInBlockIt = changesInBlock.listIterator();
+                        block:
+                        for (DifferenceTransform<Element> t : tBlock) {
+                            Difference diff = changesInBlockIt.next();
+                            TransformationResult res;
+                            try {
+                                res = t.tryTransform(report.getOldElement(), report.getNewElement(), diff);
+                            } catch (Exception e) {
+                                res = TransformationResult.keep();
+                                LOG.warn("Difference transform " + t + " of class '" + t.getClass() + " threw an" +
+                                        " exception while processing difference " + diff + " on old element " +
+                                        report.getOldElement() + " and new element " + report.getNewElement(), e);
                             }
-                            break;
-                        case REPLACE:
-                            if (res.getDifferences() != null) {
-                                if (LOG.isDebugEnabled()) {
-                                    LOG.debug("Difference transform {} transforms {} to {}", t.getClass(), d,
-                                            res.getDifferences());
+
+                            switch (res.getResolution()) {
+                            case KEEP:
+                                // good, let's continue with the next transform in the block
+                                break;
+                            case REPLACE:
+                                changesInBlockIt.remove();
+                                if (res.getDifferences() != null) {
+                                    if (LOG.isDebugEnabled()) {
+                                        LOG.debug("Difference transform {} transforms {} to {}", t.getClass(), diff,
+                                                res.getDifferences());
+                                    }
+                                    res.getDifferences().forEach(changesInBlockIt::add);
                                 }
-                                transformed.addAll(res.getDifferences());
+                                break;
+                            case DISCARD:
+                                listChanged = true;
+                                differenceChanged = true;
+                                changesInBlock.clear();
+                                break block;
+                            case UNDECIDED:
+                                // when we're not collecting the undecided reports, this is the same as KEEP
+                                if (collectUndecided) {
+                                    undecidedReports.add(report);
+                                    undecided = true;
+                                }
+                                break block;
                             }
-                            listChanged = true;
-                            differenceChanged = true;
-                            break;
-                    }
-                }
-
-                // we don't touch the differences if even just one of the transforms was undecided. We will just revisit
-                // the report when the whole API traversal is over.
+                        }
+                        
+                        blockTransformedIt.remove();
+                        changesInBlock.forEach(blockTransformedIt::add);
+                    }
+                    // ignore if the transforms in the block swallowed all the differences
+                    if (blockTransformed.isEmpty()) {
+                        differenceChanged = true;
+                    } else if (blockTransformed.size() > 1 || !d.equals(blockTransformed.get(0))) {
+                        if (LOG.isDebugEnabled()) {
+                            LOG.debug("Difference transform(s) {} transform {} to {}", tBlock, d, blockTransformed);
+                        }
+
+                        transformed.addAll(blockTransformed);
+                        differenceChanged = true;
+                    }
+                }
+
                 if (!undecided && differenceChanged) {
-=======
-                    Difference td = d;
-                    for (DifferenceTransform<Element> t : tBlock) {
-                        if (td == null) {
-                            break;
-                        }
-
-                        try {
-                            td = t.transform(report.getOldElement(), report.getNewElement(), td);
-                        } catch (Exception e) {
-                            LOG.warn("Difference transform " + t + " of class '" + t.getClass() + " threw an" +
-                                    " exception while processing difference " + d + " on old element " +
-                                    report.getOldElement() + " and new element " + report.getNewElement(), e);
-                        }
-                    }
-
-                    // ignore if transformation returned null, meaning that it "swallowed" the difference..
-                    if (td == null) {
-                        differenceChanged = true;
-                    } else if (!d.equals(td)) {
-                        if (LOG.isDebugEnabled()) {
-                            LOG.debug("Difference transform(s) {} transform {} to {}", tBlock, d, td);
-                        }
-
-                        transformed.add(td);
-                        differenceChanged = true;
-                    }
-                }
-
-                if (differenceChanged) {
                     listChanged = true;
->>>>>>> f153e992
                     //we need to remove the element in either case
                     it.remove();
                     if (!transformed.isEmpty()) {
@@ -771,34 +610,14 @@
         } while (listChanged);
 
         Stats.of("transforms").end(report);
-<<<<<<< HEAD
-    }
-
-    private List<DifferenceTransform<?>> getTransformsForDifference(Difference diff, Collection<DifferenceTransform<?>> transforms) {
-        List<DifferenceTransform<?>> ret = matchingTransformsCache.get(diff.code);
-        if (ret == null) {
-            ret = new ArrayList<>();
-            for (DifferenceTransform<?> t : transforms) {
-                for (Pattern p : t.getDifferenceCodePatterns()) {
-                    if (p.matcher(diff.code).matches()) {
-                        ret.add(t);
-                        break;
-=======
-
-        if (!report.getDifferences().isEmpty()) {
-            Stats.of("reports").start();
-            for (ExtensionInstance<Reporter> ir : progress.extensions.getReporters().keySet()) {
-                ir.getInstance().report(report);
-            }
-            Stats.of("reports").end(report);
-        }
-    }
-
-    private Set<List<DifferenceTransform<?>>> getTransformsForDifference(Difference diff, AnalysisProgress progress) {
+    }
+
+    private Set<List<DifferenceTransform<?>>> getTransformsForDifference(Difference diff,
+            Collection<DifferenceTransform<?>> transforms, AnalysisConfiguration config) {
         Set<List<DifferenceTransform<?>>> ret = matchingTransformsCache.get(diff.code);
         if (ret == null) {
             ret = new HashSet<>();
-            for (List<DifferenceTransform<?>> ts : progress.transformBlocks) {
+            for (List<DifferenceTransform<?>> ts : config.transformBlocks) {
                 List<DifferenceTransform<?>> actualTs = new ArrayList<>(ts.size());
                 for (DifferenceTransform<?> t : ts) {
                     for (Pattern p : t.getDifferenceCodePatterns()) {
@@ -807,7 +626,6 @@
 
                             break;
                         }
->>>>>>> f153e992
                     }
                 }
                 ret.add(actualTs);
@@ -823,15 +641,7 @@
      * convenience (and also to keep backwards compatibility ;) ).
      */
     public static final class Builder {
-<<<<<<< HEAD
-        private Set<Class<? extends ApiAnalyzer>> analyzers = null;
-        private Set<Class<? extends Reporter>> reporters = null;
-        private Set<Class<? extends DifferenceTransform<?>>> transforms = null;
-        private Set<Class<? extends FilterProvider>> filters = null;
-        private Set<Class<? extends ElementMatcher>> matchers = null;
-=======
         private final PipelineConfiguration.Builder pb = PipelineConfiguration.builder();
->>>>>>> f153e992
 
         @Nonnull
         public Builder withAnalyzersFromThreadContextClassLoader() {
@@ -885,12 +695,8 @@
 
         @Nonnull
         public Builder withTransformsFromThreadContextClassLoader() {
-<<<<<<< HEAD
-            return withTransformsFrom(Thread.currentThread().getContextClassLoader());
-=======
             pb.withTransformsFromThreadContextClassLoader();
             return this;
->>>>>>> f153e992
         }
 
         @Nonnull
@@ -915,81 +721,51 @@
         @Nonnull
         @SuppressWarnings({"unchecked", "RedundantCast"})
         public Builder withFiltersFromThreadContextClassLoader() {
-<<<<<<< HEAD
-            withFilters(ServiceTypeLoader.load(FilterProvider.class));
-            return withFilters((Iterable<Class<? extends FilterProvider>>) (Iterable) ServiceTypeLoader.load(ElementFilter.class));
-=======
             pb.withFiltersFromThreadContextClassLoader();
             return this;
->>>>>>> f153e992
-        }
-
-        @Nonnull
-        @SuppressWarnings({"unchecked", "RedundantCast"})
+        }
+
+        @Nonnull
         public Builder withFiltersFrom(@Nonnull ClassLoader cl) {
-<<<<<<< HEAD
-            withFilters(ServiceTypeLoader.load(FilterProvider.class, cl));
-            return withFilters((Iterable<Class<? extends FilterProvider>>) (Iterable) ServiceTypeLoader.load(ElementFilter.class, cl));
-=======
             pb.withFiltersFrom(cl);
             return this;
->>>>>>> f153e992
         }
 
         @SafeVarargs
         @Nonnull
-<<<<<<< HEAD
         public final Builder withFilters(Class<? extends FilterProvider>... filters) {
-            return withFilters(Arrays.asList(filters));
+            pb.withFilters(filters);
+            return this;
         }
 
         @Nonnull
         public Builder withFilters(@Nonnull Iterable<Class<? extends FilterProvider>> filters) {
-            if (this.filters == null) {
-                this.filters = new HashSet<>();
-            }
-            for (Class<? extends FilterProvider> f : filters) {
-                this.filters.add(f);
-            }
-
-=======
-        public final Builder withFilters(Class<? extends ElementFilter>... filters) {
             pb.withFilters(filters);
             return this;
         }
 
         @Nonnull
-        public Builder withFilters(@Nonnull Iterable<Class<? extends ElementFilter>> filters) {
-            pb.withFilters(filters);
->>>>>>> f153e992
-            return this;
-        }
-
-        @Nonnull
         public Builder withMatchersFromThreadContextClassLoader() {
-            return withMatchers(ServiceTypeLoader.load(ElementMatcher.class));
+            pb.withMatchersFromThreadContextClassLoader();
+            return this;
         }
 
         @Nonnull
         public Builder withMatchersFrom(@Nonnull ClassLoader cl) {
-            return withMatchers(ServiceTypeLoader.load(ElementMatcher.class, cl));
+            pb.withMatchersFrom(cl);
+            return this;
         }
 
         @SafeVarargs
         @Nonnull
-        public final Builder withMatchers(Class<? extends ElementMatcher>... filters) {
-            return withMatchers(Arrays.asList(filters));
-        }
-
-        @Nonnull
-        public Builder withMatchers(@Nonnull Iterable<Class<? extends ElementMatcher>> filters) {
-            if (this.matchers == null) {
-                this.matchers = new HashSet<>();
-            }
-            for (Class<? extends ElementMatcher> f : filters) {
-                this.matchers.add(f);
-            }
-
+        public final Builder withMatchers(Class<? extends ElementMatcher>... matchers) {
+            pb.withMatchers(matchers);
+            return this;
+        }
+
+        @Nonnull
+        public Builder withMatchers(@Nonnull Iterable<Class<? extends ElementMatcher>> matchers) {
+            pb.withMatchers(matchers);
             return this;
         }
 
@@ -1001,10 +777,6 @@
 
         @Nonnull
         public Builder withAllExtensionsFrom(@Nonnull ClassLoader cl) {
-<<<<<<< HEAD
-            return withAnalyzersFrom(cl).withFiltersFrom(cl).withReportersFrom(cl)
-                    .withTransformsFrom(cl).withMatchersFrom(cl);
-=======
             pb.withAllExtensionsFrom(cl);
             return this;
         }
@@ -1017,7 +789,6 @@
         public Builder addTransformationBlock(List<String> block) {
             pb.addTransformationBlock(block);
             return this;
->>>>>>> f153e992
         }
 
         /**
@@ -1026,57 +797,19 @@
          */
         @Nonnull
         public Revapi build() throws IllegalStateException {
-<<<<<<< HEAD
-            analyzers = analyzers == null ? Collections.emptySet() : analyzers;
-            reporters = reporters == null ? Collections.emptySet() : reporters;
-            transforms = transforms == null ? Collections.emptySet() : transforms;
-            filters = filters == null ? Collections.emptySet() : filters;
-            matchers = matchers == null ? Collections.emptySet() : matchers;
-
-            if (analyzers.isEmpty()) {
-                throw new IllegalStateException(
-                        "No API analyzers defined. The analysis cannot run without an analyzer.");
-            }
-
-            if (reporters.isEmpty()) {
-                throw new IllegalStateException(
-                        "No reporters defined. There is no way how to obtain the results of the analysis without" +
-                                " a reporter.");
-            }
-
-            return new Revapi(analyzers, reporters, transforms, filters, matchers);
-=======
             return new Revapi(pb.build());
         }
     }
 
-    private static boolean filtersApply(Element element, Iterable<? extends ElementFilter> filters) {
-        for (ElementFilter f : filters) {
-            String name = f.getClass().getName() + ".applies";
-            Stats.of(name).start();
-            boolean applies = f.applies(element);
-            Stats.of(name).end(element);
-            if (!applies) {
-                return false;
-            }
->>>>>>> f153e992
-        }
-    }
-
-    private static final class ElementPairTransformationState {
-        Report correspondingReport;
-        Collection<DifferenceTransform<?>> activeTransforms;
-    }
-<<<<<<< HEAD
-=======
-
-    private static final class AnalysisProgress {
+    private static final class AnalysisConfiguration {
         final AnalysisResult.Extensions extensions;
         final Set<List<DifferenceTransform<?>>> transformBlocks;
-
-        AnalysisProgress(AnalysisResult.Extensions extensions, PipelineConfiguration configuration) {
+        final List<Report> reports;
+
+        AnalysisConfiguration(AnalysisResult.Extensions extensions, PipelineConfiguration configuration) {
             this.extensions = extensions;
             this.transformBlocks = groupTransformsToBlocks(extensions, configuration);
+            this.reports = new ArrayList<>();
         }
 
         private static Set<List<DifferenceTransform<?>>>
@@ -1125,5 +858,4 @@
             return ret;
         }
     }
->>>>>>> f153e992
 }