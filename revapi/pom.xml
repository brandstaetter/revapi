--- conflicted
+++ resolved
@@ -31,11 +31,7 @@
     <url>${web.url}/modules/${project.artifactId}</url>
 
     <artifactId>revapi</artifactId>
-<<<<<<< HEAD
     <version>0.9.0-SNAPSHOT</version>
-=======
-    <version>0.8.4-SNAPSHOT</version>
->>>>>>> 928f52d8
 
     <properties>
         <automatic.module.name>org.revapi</automatic.module.name>
